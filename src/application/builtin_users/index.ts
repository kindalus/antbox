--- conflicted
+++ resolved
@@ -1,11 +1,5 @@
-<<<<<<< HEAD
-import { Groups } from "domain/auth/groups.ts";
-import { UserNode } from "domain/auth/user_node.ts";
-import { Users } from "domain/auth/users.ts";
-
-=======
+import { Groups } from "domain/users_groups/groups";
 import { UserNode } from "domain/users_groups/user_node";
-import { Groups } from "domain/users_groups/groups";
 import { Users } from "domain/users_groups/users";
 
 export const ANONYMOUS_USER = UserNode.create({
@@ -17,7 +11,6 @@
   groups: [Groups.ANONYMOUS_GROUP_UUID],
 }).right;
 
->>>>>>> 4ca37426
 export const ROOT_USER = UserNode.create({
   uuid: Users.ROOT_USER_UUID,
   email: Users.ROOT_USER_EMAIL,
@@ -25,16 +18,6 @@
   owner: Users.ROOT_USER_EMAIL,
   group: Groups.ADMINS_GROUP_UUID,
   groups: [Groups.ADMINS_GROUP_UUID],
-  owner: Users.ROOT_USER_EMAIL,
 }).value as UserNode;
 
-export const ANONYMOUS_USER = UserNode.create({
-  uuid: Users.ANONYMOUS_USER_UUID,
-  email: Users.ANONYMOUS_USER_EMAIL,
-  title: "anonymous",
-  group: Groups.ANONYMOUS_GROUP_UUID,
-  groups: [Groups.ANONYMOUS_GROUP_UUID],
-  owner: Users.ANONYMOUS_USER_EMAIL,
-}).right;
-
 export const builtinUsers: UserNode[] = [ROOT_USER, ANONYMOUS_USER];