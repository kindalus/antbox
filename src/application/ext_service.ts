--- conflicted
+++ resolved
@@ -1,5 +1,3 @@
-<<<<<<< HEAD
-import { ExtNode } from "domain/exts/ext_node.ts";
 import { Folders } from "domain/nodes/folders.ts";
 import type { NodeMetadata } from "domain/nodes/node_metadata.ts";
 import { NodeNotFoundError } from "domain/nodes/node_not_found_error.ts";
@@ -10,161 +8,82 @@
 import type { AuthenticationContext } from "./authentication_context.ts";
 import type { NodeService } from "./node_service.ts";
 import { NodeLike } from "domain/node_like.ts";
+import { ExtServiceContext } from "application/ext_service_context.ts";
+import { ExtNode } from "domain/exts/ext_node.ts";
 
 export type ExtFn = (
   request: Request,
   service: NodeService,
 ) => Promise<Response>;
-=======
-import { Folders } from "domain/nodes/folders";
-import type { NodeMetadata } from "domain/nodes/node_metadata";
-import { NodeNotFoundError } from "domain/nodes/node_not_found_error";
-import { Nodes } from "domain/nodes/nodes";
-import { AntboxError, BadRequestError } from "shared/antbox_error";
-import { type Either, left, right } from "shared/either";
-import type { AuthenticationContext } from "./authentication_context";
-import { type ExtDTO, extToNode, nodeToExt } from "./ext_dto";
-import { ExtNotFoundError } from "./ext_not_found_error";
-import type { NodeService } from "./node_service";
-import type { ExtServiceContext } from "./ext_service_context";
-
-export type ExtFn = (request: Request, service: NodeService) => Promise<Response>;
->>>>>>> f24bc8ba
 
 export class ExtService {
   constructor(
-    private readonly context: ExtServiceContext, 
-    private readonly nodeService: NodeService,
+    private readonly context: ExtServiceContext,
   ) {}
 
   async createOrReplace(
     ctx: AuthenticationContext,
     file: File,
-<<<<<<< HEAD
     metadata: Partial<NodeMetadata>,
   ): Promise<Either<AntboxError, NodeLike>> {
     if (metadata.mimetype !== Nodes.EXT_MIMETYPE) {
-=======
-    metadata: ExtDTO,
-  ): Promise<Either<AntboxError, ExtDTO>> {
-    if (!Nodes.isJavascript(file)) {
->>>>>>> f24bc8ba
       return left(new BadRequestError(`Invalid mimetype: ${file.type}`));
-    } 
+    }
 
-    const extOrErr = nodeToExt(ctx, file, metadata);
+    const uuid = metadata.uuid ?? file.name?.split(".")[0].trim();
+    const fid = metadata.fid ?? uuid;
+
+    const extOrErr = ExtNode.create({ ...metadata, uuid, fid });
     if (extOrErr.isLeft()) {
       return left(extOrErr.value);
     }
 
-    const nodeOrErr = await this.get(ctx, extOrErr.value.uuid);
+    const nodeOrErr = await this.context.nodeService.get(ctx, uuid);
     if (nodeOrErr.isLeft()) {
-      return this.#create(ctx, file, metadata);
+      return this.context.nodeService.createFile(ctx, file, extOrErr.value);
     }
 
-    return this.#update(ctx, file, metadata);
+    const voidOrErr = await this.context.nodeService.updateFile(
+      ctx,
+      uuid,
+      file,
+    );
+
+    if (voidOrErr.isLeft()) {
+      return left(voidOrErr.value);
+    }
+
+    return right(nodeOrErr.value);
   }
 
-  async #create(
-    ctx: AuthenticationContext,
-    file: File,
-    metadata: ExtDTO,
-  ): Promise<Either<AntboxError, ExtDTO>> {
-    const extOrErr = nodeToExt(ctx, file, metadata);
-    if (extOrErr.isLeft()) {
-      return left(extOrErr.value);
-    }
-
-    const ext = extOrErr.value;
-
-    const createdFileOrErr = await this.nodeService.createFile(ctx, file, {
-      uuid: ext.uuid,
-      fid: ext.fid,
-      title: ext.title,
-      description: ext.description,
-      mimetype: ext.mimetype,
-      owner: ext.owner,
-      properties: ext.properties,
-      aspects: ext.aspects,
-    });
-
-    if (createdFileOrErr.isLeft()) {
-      return left(createdFileOrErr.value);
-    }
-
-    return right(extToNode(createdFileOrErr.value));
-  }
-
-  async #update(
-    ctx: AuthenticationContext,
-    file: File,
-    meatadata: ExtDTO,
-  ): Promise<Either<AntboxError, ExtDTO>> {
-    const decoratedFile = new File([file], file.name, {
-      type: Nodes.EXT_MIMETYPE,
-      lastModified: Date.now(),
-    });
-
-    const updateFileOrErr = await this.nodeService.updateFile(ctx, meatadata.uuid, decoratedFile);
-    if (updateFileOrErr.isLeft()) {
-      return left(updateFileOrErr.value);
-    }
-
-    const updatedNodeOrErr = await this.nodeService.update(ctx, meatadata.uuid, {
-      ...meatadata,
-      size: file.size,
-    });
-    if (updatedNodeOrErr.isLeft()) {
-      return left(updatedNodeOrErr.value);
-    }
-
-    return this.get(ctx, meatadata.uuid);
-  }
-
-<<<<<<< HEAD
   async get(uuid: string): Promise<Either<NodeNotFoundError, NodeLike>> {
-    const nodeOrErr = await this.nodeService.get(
+    const nodeOrErr = await this.context.nodeService.get(
       UsersGroupsService.elevatedContext,
       uuid,
     );
-=======
-  async get(ctx: AuthenticationContext, uuid: string): Promise<Either<AntboxError, ExtDTO>> {
-    const nodeOrErr = await this.nodeService.get(ctx, uuid);
->>>>>>> f24bc8ba
+    if (nodeOrErr.isLeft()) {
+      return left(nodeOrErr.value);
+    }
+
+    if (!Nodes.isExt(nodeOrErr.value)) {
+      return left(new NodeNotFoundError(uuid));
+    }
+
+    return right(nodeOrErr.value);
+  }
+
+  async update(
+    ctx: AuthenticationContext,
+    uuid: string,
+    metadata: Partial<NodeLike>,
+  ): Promise<Either<NodeNotFoundError, void>> {
+    const nodeOrErr = await this.get(uuid);
 
     if (nodeOrErr.isLeft()) {
       return left(nodeOrErr.value);
     }
 
-    if (!Nodes.isExt(nodeOrErr.value)) {
-      return left(new ExtNotFoundError(uuid));
-    }
-
-    return right(extToNode(nodeOrErr.value));
-  }
-
-  async update(
-    ctx: AuthenticationContext,
-    uuid: string,
-<<<<<<< HEAD
-    metadata: Partial<NodeLike>,
-  ): Promise<Either<NodeNotFoundError, void>> {
-    const nodeOrErr = await this.get(uuid);
-=======
-    metadata: Partial<ExtDTO>,
-  ): Promise<Either<AntboxError, void>> {
-    const nodeOrErr = await this.get(ctx, uuid);
->>>>>>> f24bc8ba
-
-    if (nodeOrErr.isLeft()) {
-      return left(nodeOrErr.value);
-    }
-
-<<<<<<< HEAD
     const safe: Partial<NodeLike> = {};
-=======
-    const safe: Partial<NodeMetadata> = {};
->>>>>>> f24bc8ba
     for (const key of ["title", "description", "aspects", "properties"]) {
       if (Object.hasOwnProperty.call(metadata, key)) {
         // deno-lint-ignore no-explicit-any
@@ -172,7 +91,7 @@
       }
     }
 
-    const voidOrErr = await this.nodeService.update(ctx, uuid, safe);
+    const voidOrErr = await this.context.nodeService.update(ctx, uuid, safe);
 
     if (voidOrErr.isLeft()) {
       return left(voidOrErr.value);
@@ -181,24 +100,22 @@
     return right(undefined);
   }
 
-<<<<<<< HEAD
-  async list(): Promise<Either<AntboxError, NodeLike[]>> {
-    const nodesOrErrs = await this.nodeService.find(
-      UsersGroupsService.elevatedContext,
-=======
-  async delete(ctx: AuthenticationContext, uuid: string): Promise<Either<AntboxError, void>> {
-    const nodeOrErr = await this.get(ctx, uuid);
+  async delete(
+    ctx: AuthenticationContext,
+    uuid: string,
+  ): Promise<Either<NodeNotFoundError, void>> {
+    const nodeOrErr = await this.get(uuid);
 
     if (nodeOrErr.isLeft()) {
       return left(nodeOrErr.value);
     }
 
-    return this.nodeService.delete(ctx, uuid);
+    return this.context.nodeService.delete(ctx, uuid);
   }
 
-  async list(): Promise<ExtDTO[]> {
-    const nodesOrErrs = await this.context.repository.filter(
->>>>>>> f24bc8ba
+  async list(): Promise<Either<AntboxError, NodeLike[]>> {
+    const nodesOrErrs = await this.context.nodeService.find(
+      UsersGroupsService.elevatedContext,
       [
         ["mimetype", "==", Nodes.EXT_MIMETYPE],
         ["parent", "==", Folders.EXT_FOLDER_UUID],
@@ -206,54 +123,34 @@
       Number.MAX_SAFE_INTEGER,
     );
 
-    if (nodesOrErrs.nodes.length === 0) {
-      return [];
+    if (nodesOrErrs.isLeft()) {
+      return left(nodesOrErrs.value);
     }
 
-    return nodesOrErrs.nodes.map((node) => extToNode(node));
+    return right(nodesOrErrs.value.nodes);
   }
 
-<<<<<<< HEAD
-  async delete(
-    ctx: AuthenticationContext,
+  async export(
     uuid: string,
-  ): Promise<Either<NodeNotFoundError, void>> {
+  ): Promise<Either<AntboxError, File>> {
     const nodeOrErr = await this.get(uuid);
-=======
-  async export(ctx: AuthenticationContext, uuid: string): Promise<Either<AntboxError, File>> {
-    const nodeOrErr = await this.get(ctx, uuid);
->>>>>>> f24bc8ba
 
     if (nodeOrErr.isLeft()) {
       return left(nodeOrErr.value);
     }
 
-    const fileOErr = await this.nodeService.export(ctx, uuid);
-    if (fileOErr.isLeft()) {
-      return left(fileOErr.value);
-    }
-
-<<<<<<< HEAD
-    return this.nodeService.export(UsersGroupsService.elevatedContext, uuid);
-=======
-    const file = new File([JSON.stringify(fileOErr.value)], `${nodeOrErr.right.title}.js`, {
-      type: Nodes.EXT_MIMETYPE,
-      lastModified: Date.now(),
-    });
-
-    return right(file);
->>>>>>> f24bc8ba
+    return this.context.nodeService.export(
+      UsersGroupsService.elevatedContext,
+      uuid,
+    );
   }
 
-  async #getAsModule(ctx: AuthenticationContext, uuid: string): Promise<Either<AntboxError, ExtFn>> {
+  async #getAsModule(
+    uuid: string,
+  ): Promise<Either<AntboxError, ExtFn>> {
     const [nodeError, fileOrError] = await Promise.all([
-<<<<<<< HEAD
       this.get(uuid),
-      this.nodeService.export(UsersGroupsService.elevatedContext, uuid),
-=======
-      this.get(ctx, uuid),
-      this.nodeService.export(ctx, uuid),
->>>>>>> f24bc8ba
+      this.context.nodeService.export(UsersGroupsService.elevatedContext, uuid),
     ]);
 
     if (fileOrError.isLeft()) {
@@ -272,24 +169,16 @@
   }
 
   async run(
-<<<<<<< HEAD
     uuid: string,
     request: Request,
   ): Promise<Either<NodeNotFoundError | Error, Response>> {
     const extOrErr = await this.#getAsModule(uuid);
-=======
-    ctx: AuthenticationContext,
-    uuid: string, 
-    request: Request
-  ): Promise<Either<AntboxError, Response>> {
-    const extOrErr = await this.#getAsModule(ctx, uuid);
->>>>>>> f24bc8ba
 
     if (extOrErr.isLeft()) {
       return left(extOrErr.value);
     }
 
-    const resp = await extOrErr.value(request, this.nodeService);
+    const resp = await extOrErr.value(request, this.context.nodeService);
 
     return right(resp);
   }
