--- conflicted
+++ resolved
@@ -1,11 +1,7 @@
 import { InMemoryNodeRepository } from "adapters/inmem/inmem_node_repository";
-<<<<<<< HEAD
 import { NodeFactory } from "domain/node_factory";
-=======
-import type { NodeLike } from "domain/node_like.ts";
->>>>>>> 4ca37426
+import type { NodeLike } from "domain/node_like";
 import type { NodeFilters } from "domain/nodes/node_filter";
-import type { NodeLike } from "domain/nodes/node_like";
 import type { NodeMetadata } from "domain/nodes/node_metadata";
 import { NodeNotFoundError } from "domain/nodes/node_not_found_error";
 import type { NodeFilterResult, NodeRepository } from "domain/nodes/node_repository";
