--- conflicted
+++ resolved
@@ -1,29 +1,4 @@
-<<<<<<< HEAD
-import { type Either, right } from "shared/either.ts";
-import { ValidationError } from "shared/validation_error.ts";
-import { type NodeMetadata } from "domain/nodes/node_metadata.ts";
-import { Node } from "domain/nodes/node.ts";
-import { Nodes } from "domain/nodes/nodes.ts";
-import { Folders } from "domain/nodes/folders.ts";
-import { FileNodeMixin } from "domain/nodes/mixins.ts";
 
-export class ExtNode extends FileNodeMixin(Node) {
-  static create(
-    metadata: Partial<NodeMetadata>,
-  ): Either<ValidationError, ExtNode> {
-    const ext = new ExtNode(metadata);
-
-    return right(ext);
-  }
-
-  constructor(metadata: Partial<NodeMetadata> = {}) {
-    super({
-      ...metadata,
-      mimetype: Nodes.ACTION_MIMETYPE,
-      parent: Folders.ACTIONS_FOLDER_UUID,
-    });
-  }
-=======
 import { Either, left, right } from "../../shared/either.ts";
 import { ValidationError } from "../../shared/validation_error.ts";
 import { Folders } from "../nodes/folders.ts";
@@ -64,5 +39,4 @@
 
 		return right(undefined)
 	}
->>>>>>> 3d3e046d
 }