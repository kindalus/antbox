import type { AntboxError } from "shared/antbox_error.ts";
import { type Either } from "shared/either.ts";
import { ValidationError } from "shared/validation_error.ts";
import { type Permissions } from "./node.ts";
import { type NodeFilters } from "./node_filter.ts";
import { type NodeMetadata } from "./node_metadata.ts";
import { type NodeProperties } from "./node_properties.ts";
import { Nodes } from "./nodes.ts";
<<<<<<< HEAD
import { PropertyRequiredError } from "./property_required_error.ts";
import { PropertyValueFormatError } from "./property_value_format_error.ts";
=======

import type { AntboxError } from "shared/antbox_error.ts";
import { PropertyRequiredError, PropertyFormatError } from "./property_errors.ts";
>>>>>>> 4ca37426

export type Constructor<T = any> = new (...args: any[]) => T;

export function WithAspectMixin<TBase extends Constructor>(Base: TBase) {
  return class extends Base {
    #aspects: string[] = [];
    #properties: NodeProperties = {};
    #tags: string[] = [];
    #related: string[] = [];

    constructor(...args: any[]) {
      super(...args);

      this.#aspects = args[0]?.aspects ?? [];
      this.#properties = args[0]?.properties ?? {};
      this.#tags = args[0]?.tags ?? [];
      this.#related = args[0]?.related ?? [];
    }

    get aspects(): string[] {
      return this.#aspects;
    }

    get properties(): NodeProperties {
      return this.#properties;
    }

    get tags(): string[] {
      return this.#tags;
    }

    get related(): string[] {
      return this.#related;
    }

    get metadata(): Partial<NodeMetadata> {
      return {
        ...super.metadata,
        aspects: this.#aspects,
        properties: this.#properties,
        tags: this.#tags,
        related: this.#related,
      };
    }

    update(metadata: Partial<NodeMetadata>): Either<ValidationError, void> {
      this.#aspects = metadata.aspects ?? this.#aspects;
      this.#properties = metadata.properties ?? this.#properties;
      this.#tags = metadata.tags ?? this.#tags;
      this.#related = metadata.related ?? this.#related;

      return super.update(metadata);
    }
  };
}

export function FileNodeMixin<TBase extends Constructor>(Base: TBase) {
  return class extends Base {
    #size: number;

    constructor(...args: any[]) {
      super(...args);

      this.#size = args[0]?.size ?? 0;
    }

    get size(): Number {
      return this.#size;
    }

    get metadata(): Partial<NodeMetadata> {
      return {
        ...super.metadata,
        size: this.#size,
      };
    }
  };
}

export function FolderNodeMixin<TBase extends Constructor>(Base: TBase) {
  return class extends Base {
    #onCreate: string[] = [];
    #onUpdate: string[] = [];
    #group = undefined as unknown as string;

    #permissions: Permissions = {
      group: ["Read", "Write", "Export"],
      authenticated: ["Read", "Export"],
      anonymous: [],
      advanced: {},
    };
    #filters: NodeFilters = [];

    constructor(...args: any[]) {
      super({ ...args[0], mimetype: Nodes.FOLDER_MIMETYPE });

      const metadata = args[0] as Partial<NodeMetadata>;

      this.#onCreate = metadata.onCreate ?? [];
      this.#onUpdate = metadata.onUpdate ?? [];

      if (metadata.group) {
        this.#group = metadata.group;
      }

      this.#filters = metadata.filters ?? [];
      this.#permissions = metadata.permissions ?? {
        group: ["Read", "Write", "Export"],
        authenticated: ["Read", "Export"],
        anonymous: [],
        advanced: {},
      };

      this.#validate();
    }

    get group(): string {
      return this.#group;
    }

    get permissions(): Permissions {
      return this.#permissions;
    }

    get filters(): NodeFilters {
      return this.#filters;
    }

    get onCreate(): string[] {
      return this.#onCreate;
    }

    get onUpdate(): string[] {
      return this.#onUpdate;
    }

    update(metadata: Partial<NodeMetadata>): Either<ValidationError, void> {
      this.#onCreate = metadata.onCreate ?? this.#onCreate;
      this.#onUpdate = metadata.onUpdate ?? this.#onUpdate;
      this.#filters = metadata.filters ?? this.#filters;
      this.#permissions = metadata.permissions ?? this.#permissions;

      return super.update(metadata);
    }

    #validate() {
      const errors: AntboxError[] = [];

      if (!this.#group || this.#group.length === 0) {
        errors.push(new PropertyRequiredError("group"));
      }

      if (!this.#permissions) {
        errors.push(new PropertyRequiredError("permissions"));
      }

      if (!this.#filters) {
        errors.push(new PropertyRequiredError("filters"));
      }

      if (!this.#permissions.group) {
        errors.push(new PropertyRequiredError("permissions.group"));
      }

      if (!this.#permissions.authenticated) {
        errors.push(new PropertyRequiredError("permissions.authenticated"));
      }

      if (!this.#permissions.anonymous) {
        errors.push(new PropertyRequiredError("permissions.anonymous"));
      }

      if (!this.#permissions.advanced) {
        errors.push(new PropertyRequiredError("permissions.advanced"));
      }

      if (!Array.isArray(this.#permissions.group)) {
        errors.push(
          new PropertyFormatError("permissions.group", "Permissions", this.#permissions.group),
        );
      }

      if (!Array.isArray(this.#permissions.authenticated)) {
        errors.push(
          new PropertyFormatError(
            "permissions.authenticated",
            "Permissions",
            this.#permissions.authenticated,
          ),
        );
      }

      if (!Array.isArray(this.#permissions.anonymous)) {
        errors.push(
          new PropertyFormatError(
            "permissions.anonymous",
            "Permissions",
            this.#permissions.anonymous,
          ),
        );
      }

      if (errors.length > 0) {
        throw ValidationError.from(...errors);
      }
    }

    get metadata(): Partial<NodeMetadata> {
      return {
        ...super.metadata,
        onCreate: this.#onCreate,
        onUpdate: this.#onUpdate,
        group: this.#group,
        filters: this.#filters,
        permissions: this.#permissions,
      };
    }
  };
}<|MERGE_RESOLUTION|>--- conflicted
+++ resolved
@@ -6,14 +6,7 @@
 import { type NodeMetadata } from "./node_metadata.ts";
 import { type NodeProperties } from "./node_properties.ts";
 import { Nodes } from "./nodes.ts";
-<<<<<<< HEAD
-import { PropertyRequiredError } from "./property_required_error.ts";
-import { PropertyValueFormatError } from "./property_value_format_error.ts";
-=======
-
-import type { AntboxError } from "shared/antbox_error.ts";
-import { PropertyRequiredError, PropertyFormatError } from "./property_errors.ts";
->>>>>>> 4ca37426
+import { PropertyFormatError, PropertyRequiredError } from "./property_errors.ts";
 
 export type Constructor<T = any> = new (...args: any[]) => T;
 
