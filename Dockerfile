--- conflicted
+++ resolved
@@ -1,10 +1,4 @@
-<<<<<<< HEAD
 FROM denoland/deno:alpine-1.35.3
-=======
-FROM denoland/deno:alpine-1.35.1
-
-RUN apk add --no-cache libstdc++6
->>>>>>> 7ca9a9c8
 
 WORKDIR /app
 COPY . .
