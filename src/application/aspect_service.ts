import { AspectNotFoundError } from "domain/aspects/aspect_not_found_error.ts";
import { Folders } from "domain/nodes/folders.ts";
import { NodeNotFoundError } from "domain/nodes/node_not_found_error.ts";
import { Nodes } from "domain/nodes/nodes.ts";
import { AntboxError, BadRequestError } from "shared/antbox_error.ts";
import { type Either, left, right } from "shared/either.ts";
import type { AuthenticationContext } from "./authentication_context.ts";
import { builtinAspects } from "./builtin_aspects/mod.ts";
import { NodeService } from "./node_service.ts";
import { type AspectDTO, nodeToAspect } from "./aspect_dto.ts";
import { AspectNode } from "domain/aspects/aspect_node.ts";

export class AspectService {
  constructor(private readonly nodeService: NodeService) {}

  async createOrReplace(
    ctx: AuthenticationContext,
    metadata: AspectDTO,
  ): Promise<Either<AntboxError, AspectDTO>> {
    if (!metadata.uuid) {
      return left(new BadRequestError("Aspect UUID is required"));
    }

    const nodeOrErr = await this.get(ctx, metadata.uuid);
    if (nodeOrErr.isLeft()) {
      return this.#create(ctx, metadata);
    }

    return this.#update(ctx, metadata.uuid, metadata);
  }

  async #create(
    ctx: AuthenticationContext,
    metadata: AspectDTO,
  ): Promise<Either<AntboxError, AspectDTO>> {
    const nodeOrErr = await this.nodeService.create(ctx, {
      ...metadata,
      mimetype: Nodes.ASPECT_MIMETYPE,
    });

    if (nodeOrErr.isLeft()) {
      return left(nodeOrErr.value);
    }

    return right(nodeToAspect(nodeOrErr.value as AspectNode));
  }

  async #update(
    ctx: AuthenticationContext,
    uuid: string,
    metadata: AspectDTO,
  ): Promise<Either<AntboxError, AspectDTO>> {
    const nodeOrErr = await this.nodeService.update(ctx, uuid, metadata);
    if (nodeOrErr.isLeft()) {
      return left(nodeOrErr.value);
    }

<<<<<<< HEAD
    const voidOrErr = await this.nodeService.update(ctx, metadata.uuid, metadata);
    if (voidOrErr.isLeft()) {
      return left(voidOrErr.value);
    }

    return this.nodeService.get(ctx, metadata.uuid) as Promise<Either<AntboxError, AspectNode>>;
=======
    const aspectOrErr = await this.get(ctx, uuid);
    if (aspectOrErr.isLeft()) {
      return left(aspectOrErr.value);
    }

    return right(aspectOrErr.value);
>>>>>>> 4ca37426
  }

  async get(
    ctx: AuthenticationContext,
    uuid: string,
  ): Promise<Either<NodeNotFoundError, AspectDTO>> {
    const builtin = builtinAspects.find((aspect) => aspect.uuid === uuid);
    if (builtin) {
      return right(builtin);
    }

<<<<<<< HEAD
    const nodeOrErr = await this.nodeService.get(AuthService.elevatedContext(), uuid);
=======
    const nodeOrErr = await this.nodeService.get(ctx, uuid);

    if (nodeOrErr.isLeft() && nodeOrErr.value instanceof NodeNotFoundError) {
      return left(new AspectNotFoundError(uuid));
    }
>>>>>>> 4ca37426

    if (nodeOrErr.isLeft()) {
      return left(nodeOrErr.value);
    }

    if (!Nodes.isAspect(nodeOrErr.value)) {
      return left(new AspectNotFoundError(uuid));
    }

    return right(nodeToAspect(nodeOrErr.value));
  }

  async list(ctx: AuthenticationContext): Promise<AspectDTO[]> {
    const nodesOrErrs = await this.nodeService.find(
      ctx,
      [
        ["mimetype", "==", Nodes.ASPECT_MIMETYPE],
        ["parent", "==", Folders.ASPECTS_FOLDER_UUID],
      ],
      Number.MAX_SAFE_INTEGER,
    );
    if (nodesOrErrs.isLeft()) {
      console.error(nodesOrErrs.value);
      return [];
    }

<<<<<<< HEAD
    const usersAspects = nodesOrErrs.value.nodes as AspectNode[];
    const systemAspects = builtinAspects.map(aspectToNode);

    return [...usersAspects, ...systemAspects].sort((a, b) => a.title.localeCompare(b.title));
  }

  async delete(ctx: AuthenticationContext, uuid: string): Promise<Either<AntboxError, void>> {
    const nodeOrErr = await this.nodeService.get(ctx, uuid);
=======
    const usersAspects = nodesOrErrs.value.nodes.map(nodeToAspect);
    return [...usersAspects, ...builtinAspects].sort((a, b) => a.title.localeCompare(b.title));
  }

  async delete(ctx: AuthenticationContext, uuid: string): Promise<Either<AntboxError, void>> {
    const nodeOrErr = await this.get(ctx, uuid);
>>>>>>> 4ca37426

    if (nodeOrErr.isLeft()) {
      return left(nodeOrErr.value);
    }

    return this.nodeService.delete(ctx, uuid);
  }

<<<<<<< HEAD
  async export(node: string | AspectNode): Promise<Either<NodeNotFoundError, File>> {
    let aspect = typeof node !== "string" ? nodeToAspect(node) : undefined;

    if (typeof node === "string") {
      const nodeOrErr = await this.get(node);
      if (nodeOrErr.isLeft()) {
        return left(nodeOrErr.value);
      }

      aspect = nodeToAspect(nodeOrErr.value);
    }

    const file = new File([JSON.stringify(aspect, null, 2)], `${aspect?.uuid}.json`, {
      type: "application/json",
    });
=======
  async export(ctx: AuthenticationContext, uuid: string): Promise<Either<NodeNotFoundError, File>> {
    const aspectOrErr = await this.get(ctx, uuid);
    if (aspectOrErr.isLeft()) {
      return left(aspectOrErr.value);
    }

    const file = new File(
      [JSON.stringify(aspectOrErr.value, null, 2)],
      `${aspectOrErr.value?.uuid}.json`,
      {
        type: "application/json",
      },
    );
>>>>>>> 4ca37426

    return right(file);
  }
}<|MERGE_RESOLUTION|>--- conflicted
+++ resolved
@@ -1,14 +1,14 @@
+import { AspectNode } from "domain/aspects/aspect_node.ts";
 import { AspectNotFoundError } from "domain/aspects/aspect_not_found_error.ts";
 import { Folders } from "domain/nodes/folders.ts";
 import { NodeNotFoundError } from "domain/nodes/node_not_found_error.ts";
 import { Nodes } from "domain/nodes/nodes.ts";
 import { AntboxError, BadRequestError } from "shared/antbox_error.ts";
 import { type Either, left, right } from "shared/either.ts";
+import { type AspectDTO, nodeToAspect } from "./aspect_dto.ts";
 import type { AuthenticationContext } from "./authentication_context.ts";
 import { builtinAspects } from "./builtin_aspects/mod.ts";
 import { NodeService } from "./node_service.ts";
-import { type AspectDTO, nodeToAspect } from "./aspect_dto.ts";
-import { AspectNode } from "domain/aspects/aspect_node.ts";
 
 export class AspectService {
   constructor(private readonly nodeService: NodeService) {}
@@ -55,21 +55,12 @@
       return left(nodeOrErr.value);
     }
 
-<<<<<<< HEAD
-    const voidOrErr = await this.nodeService.update(ctx, metadata.uuid, metadata);
-    if (voidOrErr.isLeft()) {
-      return left(voidOrErr.value);
-    }
-
-    return this.nodeService.get(ctx, metadata.uuid) as Promise<Either<AntboxError, AspectNode>>;
-=======
     const aspectOrErr = await this.get(ctx, uuid);
     if (aspectOrErr.isLeft()) {
       return left(aspectOrErr.value);
     }
 
     return right(aspectOrErr.value);
->>>>>>> 4ca37426
   }
 
   async get(
@@ -81,15 +72,11 @@
       return right(builtin);
     }
 
-<<<<<<< HEAD
-    const nodeOrErr = await this.nodeService.get(AuthService.elevatedContext(), uuid);
-=======
     const nodeOrErr = await this.nodeService.get(ctx, uuid);
 
     if (nodeOrErr.isLeft() && nodeOrErr.value instanceof NodeNotFoundError) {
       return left(new AspectNotFoundError(uuid));
     }
->>>>>>> 4ca37426
 
     if (nodeOrErr.isLeft()) {
       return left(nodeOrErr.value);
@@ -116,23 +103,12 @@
       return [];
     }
 
-<<<<<<< HEAD
-    const usersAspects = nodesOrErrs.value.nodes as AspectNode[];
-    const systemAspects = builtinAspects.map(aspectToNode);
-
-    return [...usersAspects, ...systemAspects].sort((a, b) => a.title.localeCompare(b.title));
-  }
-
-  async delete(ctx: AuthenticationContext, uuid: string): Promise<Either<AntboxError, void>> {
-    const nodeOrErr = await this.nodeService.get(ctx, uuid);
-=======
     const usersAspects = nodesOrErrs.value.nodes.map(nodeToAspect);
     return [...usersAspects, ...builtinAspects].sort((a, b) => a.title.localeCompare(b.title));
   }
 
   async delete(ctx: AuthenticationContext, uuid: string): Promise<Either<AntboxError, void>> {
     const nodeOrErr = await this.get(ctx, uuid);
->>>>>>> 4ca37426
 
     if (nodeOrErr.isLeft()) {
       return left(nodeOrErr.value);
@@ -141,23 +117,6 @@
     return this.nodeService.delete(ctx, uuid);
   }
 
-<<<<<<< HEAD
-  async export(node: string | AspectNode): Promise<Either<NodeNotFoundError, File>> {
-    let aspect = typeof node !== "string" ? nodeToAspect(node) : undefined;
-
-    if (typeof node === "string") {
-      const nodeOrErr = await this.get(node);
-      if (nodeOrErr.isLeft()) {
-        return left(nodeOrErr.value);
-      }
-
-      aspect = nodeToAspect(nodeOrErr.value);
-    }
-
-    const file = new File([JSON.stringify(aspect, null, 2)], `${aspect?.uuid}.json`, {
-      type: "application/json",
-    });
-=======
   async export(ctx: AuthenticationContext, uuid: string): Promise<Either<NodeNotFoundError, File>> {
     const aspectOrErr = await this.get(ctx, uuid);
     if (aspectOrErr.isLeft()) {
@@ -171,7 +130,6 @@
         type: "application/json",
       },
     );
->>>>>>> 4ca37426
 
     return right(file);
   }
