import { Folders } from "domain/nodes/folders.ts";
import { Nodes } from "domain/nodes/nodes.ts";
import { GroupNode } from "domain/users_groups/group_node.ts";
import GroupNotFoundError from "domain/users_groups/group_not_found_error.ts";
import { Groups } from "domain/users_groups/groups.ts";
import { UserExistsError } from "domain/users_groups/user_exists_error.ts";
import { UserNode } from "domain/users_groups/user_node.ts";
import { UserNotFoundError } from "domain/users_groups/user_not_found_error.ts";
import { Users } from "domain/users_groups/users.ts";
import { AntboxError, BadRequestError, ForbiddenError } from "shared/antbox_error.ts";
import { left, right, type Either } from "shared/either.ts";
import { ValidationError } from "shared/validation_error.ts";
import type { AuthenticationContext } from "./authentication_context.ts";
import { ADMINS_GROUP, builtinGroups } from "./builtin_groups/index.ts";
import { ANONYMOUS_USER, builtinUsers, ROOT_USER } from "./builtin_users/index.ts";
import { InvalidCredentialsError } from "./invalid_credentials_error.ts";
import {
  groupToNode,
  nodeToGroup,
  nodeToUser,
  userToNode,
  type GroupDTO,
  type UserDTO,
} from "./users_groups_dto.ts";
import type { UsersGroupsContext } from "./users_groups_service_context.ts";

export class UsersGroupsService {
  constructor(private readonly context: UsersGroupsContext) {}

<<<<<<< HEAD
  static elevatedContext(tenant?: string): AuthenticationContext {
    return {
      mode: "Direct",
      tenant: tenant ?? "default",
      principal: {
        email: Users.ROOT_USER_EMAIL,
        groups: [Groups.ADMINS_GROUP_UUID],
      },
    };
  }

  async createUser(ctx: AuthenticationContext, metadata: Partial<UserNode>): Promise<Either<AntboxError, UserNode>> {
    const existingOrErr = await this.getUserByEmail(ctx, metadata.email!);
    if(existingOrErr.isRight()) {
      return left(ValidationError.from(new UserExistsError(metadata.uuid!)));
=======
  async createUser(
    ctx: AuthenticationContext,
    metadata: Partial<UserDTO>,
  ): Promise<Either<AntboxError, UserDTO>> {
    const existingOrErr = await this.getUser(ctx, metadata.email!);
    if (existingOrErr.isRight()) {
      return left(ValidationError.from(new UserExistsError(metadata.email!)));
>>>>>>> 2a7b9a20
    }

    const groups = new Set(metadata.groups ?? []);

    const userOrErr = UserNode.create({
      ...metadata,
      title: metadata.name,
      owner: ctx.principal.email,
      secret: metadata.secret,
      group: Array.from(groups)[0],
      groups: Array.from(groups).slice(1),
    });

    if (userOrErr.isLeft()) {
      return left(userOrErr.value);
    }

    if (groups.size > 0) {
      const batch = metadata.groups?.map((group) => this.getGroup(group));

      const groupsOrErr = await Promise.all(batch!);

      const groupsErr = groupsOrErr.filter((groupOrErr) => groupOrErr.isLeft());

      if (groupsErr.length > 0) {
        const errs = groupsErr.map((groupOrErr) => groupOrErr.value);
        return left(ValidationError.from(...errs));
      }
    }

    const user = userOrErr.value;

    const voidOrErr = await this.context.repository.add(user);
    if (voidOrErr.isLeft()) {
      return left(voidOrErr.value);
    }

    return right(nodeToUser(user));
  }

  async getUser(ctx: AuthenticationContext, email: string): Promise<Either<AntboxError, UserDTO>> {
    if (email === Users.ROOT_USER_EMAIL) {
      return (await this.#hasAdminGroup(ctx))
        ? right(nodeToUser(ROOT_USER))
        : left(new ForbiddenError());
    }

    if (email === Users.ANONYMOUS_USER_EMAIL) {
      return right(nodeToUser(ANONYMOUS_USER));
    }

    const result = await this.context.repository.filter([
      ["email", "==", email],
      ["mimetype", "==", Nodes.USER_MIMETYPE],
    ]);

    if (result.nodes.length === 0) {
      return left(new UserNotFoundError(email));
    }

    const node = result.nodes[0];

    if (node.email === ctx.principal.email) {
      return right(nodeToUser(node));
    }

    return (await this.#hasAdminGroup(ctx)) ? right(nodeToUser(node)) : left(new ForbiddenError());
  }

  async getUserByCredentials(
    email: string,
    password: string,
  ): Promise<Either<AntboxError, UserDTO>> {
    const hash = await UserNode.shaSum(email, password);

    const result = await this.context.repository.filter([["secret", "==", hash]]);

    if (result.nodes.length === 0) {
      return left(new InvalidCredentialsError());
    }

    return right(nodeToUser(result.nodes[0]));
  }

  async updateUser(
    ctx: AuthenticationContext,
    email: string,
    metadata: Partial<UserDTO>,
  ): Promise<Either<AntboxError, void>> {
    if (email === Users.ROOT_USER_EMAIL || email === Users.ANONYMOUS_USER_EMAIL) {
      return left(new BadRequestError("Cannot update built-in user"));
    }

    const existingOrErr = await this.getUser(ctx, email);
    if (existingOrErr.isLeft()) {
      return left(existingOrErr.value);
    }

    const user = userToNode(ctx, existingOrErr.value);

    const updateResultOrErr = user.update(metadata);
    if (updateResultOrErr.isLeft()) {
      return left(updateResultOrErr.value);
    }

    const voidOrErr = await this.context.repository.update(user);
    if (voidOrErr.isLeft()) {
      return left(voidOrErr.value);
    }

    return right(voidOrErr.value);
  }

  async deleteUser(uuid: string): Promise<Either<AntboxError, void>> {
    if (uuid === Users.ROOT_USER_UUID || uuid === Users.ANONYMOUS_USER_UUID) {
      return left(new BadRequestError("Cannot delete built-in user"));
    }

    const existingOrErr = await this.context.repository.getById(uuid);
    if (existingOrErr.isLeft()) {
      return left(new UserNotFoundError(uuid));
    }

    const voidOrErr = await this.context.repository.delete(uuid);
    if (voidOrErr.isLeft()) {
      return left(voidOrErr.value);
    }

    return right(voidOrErr.value);
  }

  async listUsers(): Promise<Either<ForbiddenError, UserDTO[]>> {
    const usersOrErr = await this.context.repository.filter(
      [
        ["mimetype", "==", Nodes.USER_MIMETYPE],
        ["parent", "==", Folders.USERS_FOLDER_UUID],
      ],
      Number.MAX_SAFE_INTEGER,
    );

    const users = usersOrErr.nodes.map(nodeToUser);
    const sytemUsers = builtinUsers.map(nodeToUser);

    return right([...users, ...sytemUsers].sort((a, b) => a.name.localeCompare(b.name)));
  }

  async #hasAdminGroup(ctx: AuthenticationContext): Promise<boolean> {
    return ctx.principal.groups.includes(Groups.ADMINS_GROUP_UUID);
  }

  async changePassword(
    ctx: AuthenticationContext,
    email: string,
    password: string,
  ): Promise<Either<AntboxError, void>> {
    const existingOrErr = await this.getUser(ctx, email);
    if (existingOrErr.isLeft()) {
      return left(existingOrErr.value);
    }

    const user = userToNode(ctx, existingOrErr.value);

    const updateResult = user.update({ secret: password });
    if (updateResult.isLeft()) {
      return left(updateResult.value);
    }

    const voidOrErr = await this.context.repository.update(user);
    if (voidOrErr.isLeft()) {
      return left(voidOrErr.value);
    }

    return right(voidOrErr.value);
  }

  async createGroup(
    ctx: AuthenticationContext,
    metadata: GroupDTO,
  ): Promise<Either<AntboxError, GroupDTO>> {
    const groupOrErr = GroupNode.create({
      ...metadata,
      owner: ctx.principal.email,
    });

    if (groupOrErr.isLeft()) {
      return left(groupOrErr.value);
    }

    const group = groupOrErr.value;

    const voidOrErr = await this.context.repository.add(group);
    if (voidOrErr.isLeft()) {
      return left(voidOrErr.value);
    }

    return right(nodeToGroup(group));
  }

  async getGroup(uuid: string): Promise<Either<AntboxError, GroupNode>> {
    if (uuid === Groups.ADMINS_GROUP_UUID) {
      return right(ADMINS_GROUP);
    }

    const groupOrErr = await this.context.repository.getById(uuid);

    if (groupOrErr.isLeft()) {
      return left(groupOrErr.value);
    }

    const group = groupOrErr.value;

    if (!Nodes.isGroup(group)) {
      return left(new GroupNotFoundError(uuid));
    }

    return right(group);
  }

  async updateGroup(
    ctx: AuthenticationContext, 
    uuid: string, 
    metadata: Partial<GroupDTO>,
  ): Promise<Either<AntboxError, void>> {
    if (builtinGroups.find((group) => group.uuid === uuid)) {
      return left(new BadRequestError("Cannot update built-in group"));
    }

    const existingOrErr = await this.getGroup(uuid);
    if (existingOrErr.isLeft()) {
      return left(existingOrErr.value);
    }

    const group = groupToNode(ctx, existingOrErr.value);

    const updateResultOrErr = group.update(metadata);
    if (updateResultOrErr.isLeft()) {
      return left(updateResultOrErr.value);
    }

    const voidOrErr = await this.context.repository.update(group);
    if (voidOrErr.isLeft()) {
      return left(voidOrErr.value);
    }

    return right(voidOrErr.value);
  }

  async deleteGroup(uuid: string): Promise<Either<AntboxError, void>> {
    if (uuid === Groups.ADMINS_GROUP_UUID) {
      return left(new BadRequestError("Cannot delete admins group"));
    }

    const existingOrErr = await this.getGroup(uuid);
    if (existingOrErr.isLeft()) {
      return left(existingOrErr.value);
    }

    const voidOrErr = await this.context.repository.delete(uuid);
    if (voidOrErr.isLeft()) {
      return left(voidOrErr.value);
    }

    return right(voidOrErr.value);
  }

  async listGroups(): Promise<GroupDTO[]> {
    const groupsOrErr = await this.context.repository.filter(
      [
        ["mimetype", "==", Nodes.GROUP_MIMETYPE],
        ["parent", "==", Folders.GROUPS_FOLDER_UUID],
      ],
      Number.MAX_SAFE_INTEGER,
    );

    const groups = groupsOrErr.nodes.map(nodeToGroup);
    const systemGroups = builtinGroups.map(nodeToGroup);

    return [...groups, ...systemGroups].sort((a, b) => a.title.localeCompare(b.title));
  }
}<|MERGE_RESOLUTION|>--- conflicted
+++ resolved
@@ -27,7 +27,6 @@
 export class UsersGroupsService {
   constructor(private readonly context: UsersGroupsContext) {}
 
-<<<<<<< HEAD
   static elevatedContext(tenant?: string): AuthenticationContext {
     return {
       mode: "Direct",
@@ -39,11 +38,6 @@
     };
   }
 
-  async createUser(ctx: AuthenticationContext, metadata: Partial<UserNode>): Promise<Either<AntboxError, UserNode>> {
-    const existingOrErr = await this.getUserByEmail(ctx, metadata.email!);
-    if(existingOrErr.isRight()) {
-      return left(ValidationError.from(new UserExistsError(metadata.uuid!)));
-=======
   async createUser(
     ctx: AuthenticationContext,
     metadata: Partial<UserDTO>,
@@ -51,7 +45,6 @@
     const existingOrErr = await this.getUser(ctx, metadata.email!);
     if (existingOrErr.isRight()) {
       return left(ValidationError.from(new UserExistsError(metadata.email!)));
->>>>>>> 2a7b9a20
     }
 
     const groups = new Set(metadata.groups ?? []);
